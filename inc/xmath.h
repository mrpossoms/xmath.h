// Library extending the standard C math library to provide more advanced
// mathematical operations.
// Copyright (C) 2020 - Kirk Roerig

// This program is free software: you can redistribute it and/or modify
// it under the terms of the GNU General Public License as published by
// the Free Software Foundation, either version 3 of the License, or
// (at your option) any later version.

// This program is distributed in the hope that it will be useful,
// but WITHOUT ANY WARRANTY; without even the implied warranty of
// MERCHANTABILITY or FITNESS FOR A PARTICULAR PURPOSE.  See the
// GNU General Public License for more details.

// You should have received a copy of the GNU General Public License
// along with this program.  If not, see <https://www.gnu.org/licenses/>.
#ifndef _XMATH_H_
#define _XMATH_H_
#include <math.h>
#include <sys/types.h>

#ifndef XMTYPE
#define XMTYPE double
#endif

/**
 * @brief      Compute vector addition between two vectors
 *
 * @param      n          Dimensionality of the vectors
 * @param      dst_vec    The destination array to contain the result of size n
 * @param      left_vec   The left array operand of the addition of size n
 * @param      right_vec  The right array operand of the addition of size n
 *
 */
#define VEC_ADD(n, dst_vec, left_vec, right_vec) \
{\
	for (size_t __i = 0; __i < (n); __i++)\
	{\
		(dst_vec)[__i] = (left_vec)[__i] + (right_vec)[__i];\
	}\
}\

/**
 * @brief      Compute vector subtraction between two vectors
 *
 * @param      n          Dimensionality of the vectors
 * @param      dst_vec    The destination array to contain the result of size n
 * @param      left_vec   The left array operand of the subtraction of size n
 * @param      right_vec  The right array operand of the subtraction of size n

 */
#define VEC_SUB(n, dst_vec, left_vec, right_vec) \
{\
	for (size_t __i = 0; __i < (n); __i++)\
	{\
		(dst_vec)[__i] = (left_vec)[__i] - (right_vec)[__i];\
	}\
}\

/**
 * @brief      Scales each element of a vector by a scalar
 *
 * @param      n          Dimensionality of the vectors
 * @param      dst_vec    The destination array to contain the result of size n
 * @param      left_vec   The left array operand of the addition of size n
 * @param      right_scalar  The scalar by which each element is multiplied.
 *
 */
#define VEC_SCL(n, dst_vec, left_vec, right_scalar) \
{\
	for (size_t __i = 0; __i < (n); __i++)\
	{\
		(dst_vec)[__i] = (left_vec)[__i] * (right_scalar);\
	}\
}\

/**
 * @brief      Scales each element of a vector by a scalar
 *
 * @param      n          Dimensionality of the vectors
 * @param      dst_vec    The destination array to contain the result of size n
 * @param      left_vec   The left array operand of the addition of size n
 * @param      right_scalar  The scalar by which each element is multiplied.
 *
 */

/**
 * @brief Performs element-wise addition of left and right vectors after the
 * right vector has been scaled by a scalar operand.
 *
 * @param      n          Dimensionality of the vectors
 * @param      dst_vec    The destination array to contain the result of size n.
 * @param      left_vec   The left array operand of size n of the operation.
 * @param      right_vec  The right array operand of size n of the operation.
 * @param      scalar     The scalar by which each element of the right_vec is
 * multiplied.
 */
#define VEC_ADD_SCL(n, dst_vec, left_vec, right_vec, scalar) \
{\
	for (size_t __i = 0; __i < (n); __i++)\
	{\
		(dst_vec)[__i] = (left_vec)[__i] + ((right_vec)[__i] * (scalar));\
	}\
}\

/**
 * @brief      Computes the Hadamard product (element wise product) between two
 *             vectors.
 *
 * @param      n          Dimensionality of the vectors.
 * @param      dst_vec    The destination array to contain the result of size n.
 * @param      left_vec   The left array operand of size n of the operation.
 * @param      right_vec  The right array operand of size n of the operation.
 *
 */
#define VEC_HADAMARD(n, dst_vec, left_vec, right_vec)\
{\
	for (size_t __i = 0; __i < (n); __i++)\
	{\
		(dst_vec)[__i] = (left_vec)[__i] * (right_vec)[__i];\
	}\
}\

/**
 * @brief      Element wise division with the left vector elements as numerators
 *             and right vector elements as denominators
 *
 * @param      n          Dimensionality of the vectors.
 * @param      dst_vec    The destination array to contain the result of size n.
 * @param      left_vec   The left array operand of size n of the operation.
 * @param      right_vec  The right array operand of size n of the operation.
 *
 */
#define VEC_DIV(n, dst_vec, left_vec, right_vec)\
{\
	for (size_t __i = 0; __i < (n); __i++)\
	{\
		(dst_vec)[__i] = (left_vec)[__i] * (right_vec)[__i];\
	}\
}\

/**
 * @brief      Computes the dot product (inner product) between two vectors.
 *
 * @param      n          Dimensionality of the vectors.
 * @param      dst_vec    The destination array to contain the result of size n.
 * @param      left_vec   The left array operand of size n of the operation.
 * @param      right_vec  The right array operand of size n of the operation.
 *
 */
#define VEC_DOT(TYPE, n, left_vec, right_vec)\
{\
	TYPE dot = 0;\
	for (size_t __i = 0; __i < (n); __i++)\
	{\
		dot += (left_vec)[__i] * (right_vec)[__i];\
	}\
	return dot;\
}\

/**
 * @brief      Computes the magnitude, or length of a vector.
 *
 * @param      TYPE  The type of the values in the vector
 * @param      n     Dimensionality of the vector.
 * @param      vec   The vec representing the vector
 *
 * @return     The magnitude of the vector.
 */
#define VEC_MAG(TYPE, n, vec)\
{\
	TYPE dot = 0;\
	for (size_t __i = 0; __i < (n); __i++)\
	{\
		dot += (vec)[__i] * (vec)[__i];\
	}\
	return (TYPE)sqrt(dot);\
}\

/**
 * @brief      Performs a matrix multiplication between two matrices which are
 *             compatible.
 *
 * @param      TYPE  The type
 * @param      m_R   Rows in matrix 'm'
 * @param      m_C   Columns in matrix 'm'
 * @param      n_R   Rows in matrix 'n'
 * @param      n_C   Columns in matrix 'n'
 * @param      r     Resulting matrix of size (m_R, n_C)
 * @param      m     Left hand operand of size (m_R, m_C)
 * @param      n     Right hand operand of size (n_R, n_C)
 */
#define MAT_MUL(m_R, m_C, n_R, n_C, r, m, n)\
{\
<<<<<<< HEAD
    for (int __row = (m_R); __row--;)\
    for (int __col = (n_C); __col--;)\
    {\
    	(r)[__row][__col] = 0;\
        for (int __i = (m_C); __i--;)\
        {\
            (r)[__row][__col] += (m)[__row][__i] * (n)[__i][__col];\
        }\
    }\
=======
	for (int __row = (m_R); __row--;)\
	for (int __col = (n_C); __col--;)\
	{\
		for (int __i = (m_C); __i--;)\
		{\
			(r)[__row][__col] += (m)[__row][__i] * (n)[__i][__col];\
		}\
	}\
>>>>>>> f00ec927
}\


/**
 * @brief      Performs a matrix addition. Each element of 'm' is added to its
 *             corresponding element in the matrix 'n' and stored in 'r'.
 *
 * @param      mn_R   Rows in matrix 'm' and in 'n'
 * @param      mn_C   Columns in matrix 'm' and in 'n'
 * @param      r     Resulting matrix of size (mn_R, mn_C)
 * @param      m     Left hand operand of size (mn_R, mn_C)
 * @param      n     Right hand operand of size (mn_R, mn_C)
 */
#define MAT_ADD(mn_R, mn_C, r, m, n)\
{\
	for (int __row = (mn_R); __row--;)\
	for (int __col = (mn_C); __col--;)\
	{\
		(r)[__row][__col] = (m)[__row][__col] + (n)[__row][__col];\
	}\
}\


/**
 * @brief      Performs a matrix subtraction. Each element of 'm' is subtracted
 *             from its corresponding element in the matrix 'n' and
 *             stored in 'r'.
 *
 * @param      mn_R   Rows in matrix 'm' and in 'n'
 * @param      mn_C   Columns in matrix 'm' and in 'n'
 * @param      r     Resulting matrix of size (mn_R, mn_C)
 * @param      m     Left hand operand of size (mn_R, mn_C)
 * @param      n     Right hand operand of size (mn_R, mn_C)
 */
#define MAT_SUB(mn_R, mn_C, r, m, n)\
{\
	for (int __row = (mn_R); __row--;)\
	for (int __col = (mn_C); __col--;)\
	{\
		(r)[__row][__col] = (m)[__row][__col] - (n)[__row][__col];\
	}\
}\


/**
 * @brief      Performs matrix-vector multiplication resulting in another
 *             vector.
 *
 * @param      m_R   Rows in matrix 'm'
 * @param      m_C   Columns in matrix 'm'
 * @param      r     Resulting vector of size m_R.
 * @param      m     Left hand operand matrix of size (m_R, m_C).
 * @param      v     Right hand operand vector of size m_C.
 */
#define MAT_MUL_VEC(m_R, m_C, r, m, v)\
{\
<<<<<<< HEAD
    for (int __row = (m_R); __row--;)\
    { \
    	(r)[__row] = 0;\
	    for (int __col = (m_C); __col--;)\
	    {\
	        (r)[__row] += (m)[__row][__col] * (n)[__col];\
	    }\
    }\
=======
	for (TYPE __row = (m_R); __row--;)\
	{ \
		(r)[__row] = 0;\
		for (TYPE __col = (n_C); __col--;)\
		{\
			(r)[__row] += (m)[__row][__col] * (n)[__col];\
		}\
	{\
>>>>>>> f00ec927
}\


/**
 * @brief      Scales each element of a matrix with a scalar and stores the
 *             result in another matrix of matching size.
 *
 * @param      m_R   Rows in matrix 'm'
 * @param      m_C   Columns in matrix 'm'
 * @param      r     Resulting matrix with scale applied of size (m_R, m_C)
 * @param      m     Left hand operand matrix of size (m_R, m_C)
 * @param      s     Scalar which will be multiplied agains each element of 'm'
 */
#define MAT_MUL_E(m_R, m_C, r, m, s)\
{\
<<<<<<< HEAD
    for (int __row = (m_R); __row--;)\
    {\
	    for (int __col = (m_C); __col--;)\
	    {\
	        (r)[__row][__col] = (m)[__row][__col] * (s);\
	    }\
    }\
=======
	for (TYPE __row = (m_R); __row--;)\
	{ \
		for (TYPE __col = (n_C); __col--;)\
		{\
			(r)[__row][__col] = (m)[__row][__col] * (s);\
		}\
	{\
>>>>>>> f00ec927
}\


/**
 * @brief      Performs an elementwise addition between two matrices
 *
 * @param      m_R   Rows in matrix 'm'
 * @param      m_C   Columns in matrix 'm'
 * @param      r     Resulting matrix of size (m_R, m_C)
 * @param      m     Left hand operand in the addition of size (m_R, m_C)
 * @param      n     Right hand operand in the addition of size (m_R, m_C)
 */
#define MAT_ADD_E(m_R, m_C, r, m, n)\
{\
<<<<<<< HEAD
    for (int __row = (m_R); __row--;)\
    { \
	    for (int __col = (m_C); __col--;)\
	    {\
	        (r)[__row][__col] = (m)[__row][__col] + (n)[__row][__col];\
	    }\
    }\
=======
	for (TYPE __row = (m_R); __row--;)\
	{ \
		for (TYPE __col = (n_C); __col--;)\
		{\
			(r)[__row][__col] = (m)[__row][__col] + (n)[__row][__col];\
		}\
	{\
>>>>>>> f00ec927
}\


/**
 * @brief      Performs an elementwise subtraction between two matrices
 *
 * @param      m_R   Rows in matrix 'm'
 * @param      m_C   Columns in matrix 'm'
 * @param      r     Resulting matrix of size (m_R, m_C)
 * @param      m     Left hand operand in the subtraction of size (m_R, m_C)
 * @param      n     Right hand operand in the subtraction of size (m_R, m_C)
 */
#define MAT_SUB_E(m_R, m_C, r, m, n)\
{\
<<<<<<< HEAD
    for (int __row = (m_R); __row--;)\
    { \
	    for (int __col = (m_C); __col--;)\
	    {\
	        (r)[__row][__col] = (m)[__row][__col] + (n)[__row][__col];\
	    }\
    }\
=======
	for (TYPE __row = (m_R); __row--;)\
	{ \
		for (TYPE __col = (n_C); __col--;)\
		{\
			(r)[__row][__col] = (m)[__row][__col] + (n)[__row][__col];\
		}\
	{\
>>>>>>> f00ec927
}\


/**
 * @brief      Swaps two rows of a matrix
 *
 * @param      TYPE  The storage type for each element.
 * @param      C     Number of columns in each row.
 * @param      M     Matrix (2d array) whose rows should be swapped.
 * @param      ri    Index of the first row to swap.
 * @param      rj    Index of the second row to swap.
 */
#define MAT_SWAP_ROWS(TYPE, C, M, ri, rj)\
{\
	for (size_t __ci = 0; __ci < (C); __ci++) \
	{ \
		TYPE t = M[(ri)][__ci];\
		M[(ri)][__ci] = M[(rj)][__ci];\
		M[(rj)][__ci] = t;\
	} \
}\


/**
 * @brief      Transforms augmented matrix to row-reduced echelon form.
 *
 * @param      TYPE  The storage type for each element.
 * @param      R     Number of rows in the matrix
 * @param      C     Number of columns in each row.
 * @param      M     Matrix (2d array) whose rows should be swapped.
 */
#define MAT_RREF(TYPE, R, C, M)\
{\
	size_t piv_c = 0;\
	for (size_t __r = 0; __r < (R); __r++)\
	{\
		if (M[__r][piv_c] == 0)\
		{\
			ssize_t swap_ri = -1;\
			for (size_t __ri = __r + 1; __ri < (R); __ri++)\
			{\
				if (M[__ri][piv_c] != 0)\
				{\
					swap_ri = __ri;\
					break;\
				}\
			}\
			if (swap_ri > -1)\
			{\
				MAT_SWAP_ROWS(TYPE, C, M, swap_ri, __r);\
			}\
		}\
		{\
			TYPE d = 1 / M[__r][piv_c];\
			for (size_t __c = piv_c; __c < (C); __c++) { M[__r][__c] *= d; }\
		}\
		for (size_t __ri = 0; __ri < (R); __ri++)\
		{\
			if (M[__ri][piv_c] == 0 || __ri == __r) { continue; }\
			TYPE d = M[__ri][piv_c];\
			for (size_t __c = piv_c; __c < (C); __c++)\
			{\
				M[__ri][__c] -= d * M[__r][__c];\
			}\
		}\
		++piv_c;\
	}\
}\


/**
 * @brief      Computes the inverse of an invertible matrix.
 *
 * @param      TYPE  The storage type for each element.
 * @param      R     Number of rows in the matrix
 * @param      C     Number of columns in each row.
 * @param      M     Matrix (2d array) whose rows should be swapped.
 */
#define MAT_INV_IMP(TYPE, R, C, M)\
{\
	TYPE aug[(R)][(C) << 1];\
	for (size_t __r = (R); __r--;)\
	{\
		for (size_t __c = (C); __c--;) { aug[__r][__c + (C)] = __c == __r ? 1 : 0; }\
		for (size_t __c = (C); __c--;) { aug[__r][__c] = (M)[__r][__c]; }\
	}\
	MAT_RREF(TYPE, (R), (C) << 1, aug);\
	for (size_t __r = (R); __r--;)\
	for (size_t __c = (C); __c--;)\
	{\
		(M)[__r][__c] = aug[__r][__c + (C)];\
	}\
}\

/**
 * @brief      Computes the transpose of a matrix.
 *
 * @param      TYPE   The storage type for each element.
 * @param      R      Number of rows in the matrix
 * @param      C      Number of columns in each row.
 * @param      IN     Original matrix (2d array).
 * @param      OUT    The trasnpose of the original matrix.
 */
#define MAT_TRANSPOSE(R, C, IN, OUT)\
{\
	for (size_t __r = 0; __r < R; __r++)\
	{\
		for (size_t __c = 0; __c < C; __c++)\
		{\
			OUT[__c][__r] = IN[__r][__c];\
		}\
	}\
}\

/**
 * @brief      Sets an identity matrix.
 *
 * @param      TYPE   The storage type for each element.
 * @param      R      Number of rows in the matrix
 * @param      C      Number of columns in each row.
 * @param      MAT    The matrix in question.
 */
#define MAT_IDENTITY(N, MAT)\
{\
	for (size_t __r = 0; __r < (N); __r++)\
	{\
		for (size_t __c = 0; __c < (N); __c++)\
		{\
			if (__r == __c) (MAT)[__r][__c] = 1;\
			else (MAT)[__r][__c] = 0;\
		}\
	}\
}\

#ifndef __cplusplus
static inline void vec_add(size_t n, XMTYPE dst[n], const XMTYPE left[n], const XMTYPE right[n])
{ VEC_ADD(n, dst, left, right) }

static inline void vec_sub(size_t n, XMTYPE dst[n], const XMTYPE left[n], const XMTYPE right[n])
{ VEC_SUB(n, dst, left, right) }

static inline void vec_scl(size_t n, XMTYPE dst[n], const XMTYPE in[n], XMTYPE scalar)
{ VEC_SCL(n, dst, in, scalar) }

static inline void vec_add_scl(size_t n, XMTYPE dst[n], const XMTYPE left[n], const XMTYPE right[n], XMTYPE s)
{ VEC_ADD_SCL(n, dst, left, right, s) }

static inline void vec_hadamard(size_t n, XMTYPE dst[n], const XMTYPE left[n], const XMTYPE right[n])
{ VEC_HADAMARD(n, dst, left, right) }

static inline XMTYPE vec_dot(size_t n, const XMTYPE left[n], const XMTYPE right[n])
{ VEC_DOT(XMTYPE, n, left, right) }

static inline XMTYPE vec_mag(size_t n, const XMTYPE left[n])
{ VEC_MAG(XMTYPE, n, left) }

static inline void mat_transpose(size_t r, size_t c, const XMTYPE in[r][c], XMTYPE out[c][r])
{ MAT_TRANSPOSE(r, c, in, out) }

<<<<<<< HEAD
static inline void mat_mul(size_t m_R, size_t m_C,  size_t n_R, size_t n_C, XMTYPE r[m_R][n_C], const XMTYPE m[m_R][m_C], const XMTYPE n[n_R][n_C]) 
{ MAT_MUL(m_R, m_C, n_R, n_C, r, m, n) }

static inline void mat_add(size_t m_R, size_t m_C, XMTYPE r[m_R][m_C], const XMTYPE m[m_R][m_C], const XMTYPE n[m_R][m_C]) 
{ MAT_ADD(m_R, m_C, r, m, n) }
=======
static inline void mat_mul(size_t m_R, size_t m_C,  size_t n_R, size_t n_C, XMTYPE r[m_R][n_C], const XMTYPE m[m_R][m_C], const XMTYPE n[n_R][n_C])
{ MAT_MUL(XMTYPE, m_R, m_C, n_R, n_C, r, m, n) }

static inline void mat_add(size_t m_R, size_t m_C, XMTYPE r[m_R][m_C], const XMTYPE m[m_R][m_C], const XMTYPE n[m_R][m_C])
{ MAT_ADD(XMTYPE, m_R, m_C, r, m, n) }
>>>>>>> f00ec927

static inline void mat_sub(size_t m_R, size_t m_C, XMTYPE r[m_R][m_C], const XMTYPE m[m_R][m_C], const XMTYPE n[m_R][m_C])
{ MAT_SUB(m_R, m_C, r, m, n) }

static inline void mat_inv(size_t r, size_t c, const XMTYPE in[r][c], XMTYPE out[r][c])
{
	for (size_t i = 0; i < r; i++)
	{
		for (size_t j = 0; j < c; j++)
		{
			out[i][j] = in[i][j];
		}
	}
	MAT_INV_IMP(XMTYPE, r, c, out)
}

static inline void mat_identity(size_t n, XMTYPE mat[n][n])
{ MAT_IDENTITY(n, mat) }
#endif

#ifdef __cplusplus
#include <initializer_list>
#include <functional>
#include <string>

namespace xmath
{

template <size_t N, typename S=XMTYPE>
struct vec
{
	vec()
	{
		for (auto i = N; i--;) { v[i] = {}; }
	}

	vec(const S* arr)
	{
		for (auto i = N; i--;) { v[i] = arr[i]; }
	}

	vec(std::initializer_list<S> init)
	{
		if (init.size() < N)
		{
			for (auto i = N; i--;)
			{
				v[i] = *init.begin();
			}
		}
		else
		{
			auto i = 0;
			for (auto s : init)
			{
				v[i++] = s;
			}
		}
	}

	inline S operator[](int i) const { return v[i]; }

	inline S& operator[](int i) { return v[i]; }

	inline S at(int i) const { return v[i]; }

	inline S* ptr() const { return v; }

	inline bool is_finite() const
	{
		for (auto i = N; i--;)
		{
			if (!isfinite(v[i])) { return false; }
		}

		return true;
	}

	inline vec<N,S> operator+(const vec<N,S>& v) const
	{
		vec<N,S> out;
		VEC_ADD(N, out.v, this->v, v.v)
		return out;
	}


	inline vec<N,S> operator-(const vec<N,S>& v) const
	{
		vec<N,S> out;
		VEC_SUB(N, out.v, this->v, v.v)
		return out;
	}


	inline vec<N,S> operator*(const vec<N,S>& v) const
	{
		vec<N,S> out;
		VEC_HADAMARD(N, out.v, this->v, v.v)
		return out;
	}


	inline vec<N,S> operator*(const S s) const
	{
		vec<N,S> out;
		VEC_SCL(N, out.v, this->v, s)
		return out;
	}


	inline vec<N,S>  operator/(const vec<N,S>& v) const
	{
		vec<N,S> out;
		VEC_DIV(N, out.v, this->v, v.v)
		return out;
	}


	inline vec<N,S> operator/(const S s) const
	{
		vec<N,S> out;
		VEC_SCL(N, out.v, this->v, 1.f/s)
		return out;
	}


	inline vec<N,S>& operator=(const vec<N,S>& v)
	{
		for (auto i = N; i--;)
		{
			this->v[i] = v.v[i];
		}
		return *this;
	}


	inline vec<N,S>& operator+=(const vec<N,S>& v) { return *this = *this + v; }

	inline vec<N,S>& operator-=(const vec<N,S>& v) { return *this = *this - v; }

	inline vec<N,S>& operator*=(const vec<N,S>& v) { return *this = *this * v; }

	inline vec<N,S>& operator*=(const S s) { return *this = *this * s; }

	inline vec<N,S>& operator/=(const vec<N,S>& v) { return *this = *this / v; }

	inline vec<N,S>& operator/=(const S s) { return *this = *this / s; }

	inline bool operator!=(const vec<N,S>& v) const { return !(*this == v); }

	inline bool operator==(const vec<N,S>& v) const
	{
		for (auto i = N; i--;)
		{
			if (v.at(i) != this->at(i)) { return false; }
		}

		return true;
	}

	template<typename T>
	inline vec<N,T> cast() const
	{
		vec<N,T> v;
		for (size_t i = 0; i < N; ++i)
		{
			v[i] = (T)this->v[i];
		}

		return v;
	}

	template<size_t NN>
	vec<NN,S> slice(size_t start = 0) const
	{
		vec<NN,S> r;
		for (size_t i = 0; i < NN; ++i) { r[i] = v[i + start]; }
		return r;
	}


	std::string to_string(bool parens=true) const
	{
		std::string str = parens ? "(" : "";
		for (size_t i = 0; i < N; ++i)
		{
			str += std::to_string(v[i]);
			if (i < N - 1) { str += ", "; }
		} str += parens ? ")" : "";

		return str;
	}


	inline S magnitude() const { VEC_MAG(S, N, this->v) }

	vec<N,S> unit() const { return *this / magnitude(); }

	S dot(vec<N,S> const& v) const { VEC_DOT(S, N, this->v, v.v) }

	vec<N,S> project_onto(vec<N,S> const& v) const
	{
		auto v_hat = v.norm();
		auto len = this->dot(v_hat);
		return *this - (v_hat * len);
	}

	vec<N,S> lerp(const vec<N,S>& to, S p)
	{
		return (*this * (static_cast<S>(1) - p)) + (to * p);
	}

	bool is_near(const vec<N,S>& v, S threshold=0.0001)
	{
		auto diff = *this - v;
		return diff.dot(diff) <= threshold;
	}

	vec<N,S>& take_min(const vec<N,S>& v)
	{
		for (size_t i = 0; i < N; ++i)
		{
			auto& cur = this->v[i];
			cur = v[i] < cur ? v[i] : cur;
		}

		return *this;
	}


	vec<N,S>& take_max(const vec<N,S>& v)
	{
		for (size_t i = 0; i < N; ++i)
		{
			auto& cur = this->v[i];
			cur = v[i] > cur ? v[i] : cur;
		}

		return *this;
	}

	static S cross(vec<2,S>& a, vec<2,S>& b)
	{
		return a[0]*b[1] - a[1]*b[0];
	}

	static vec<3,S> cross(vec<3,S> const& a, vec<3,S> const& b)
	{
		return {
			a[1]*b[2] - a[2]*b[1],
			a[2]*b[0] - a[0]*b[2],
			a[0]*b[1] - a[1]*b[0],
		};
	}

	S v[N]; // value store
};

template <size_t R, size_t C, typename S=XMTYPE>
struct mat
{
	mat()
	{
		for (auto row = R; row--;)
		for (auto col = C; col--;)
		{
			m[row][col] = {};
		}
	}

	mat(std::initializer_list<std::initializer_list<S>> init)
	{
		int ri = 0;
		for (auto row : init)
		{
			int ci = 0;
			for (auto c : row)
			{
				m[ri][ci] = c;
				ci += 1;
			}
			ri += 1;
		}

	}

	mat<R, C, S>& initialize(std::function<S (S r, S c)> init)
	{
		for (auto row = R; row--;)
		for (auto col = C; col--;)
		{
			m[row][col] = init(static_cast<S>(row), static_cast<S>(col));
		}

		return *this;
	}

	static inline mat<R, C, S> I()
	{
	mat<R, C, S> m;
	MAT_IDENTITY(R, C, m);
	return m;
	}

	void invert_inplace()
	{
		MAT_INV_IMP(S, R, C, m)
	}

	mat<R, C, S> invert()
	{
		mat<R, C, S> out = *this;
		MAT_INV_IMP(S, R, C, out);
		return out;
	}

	mat<C, R, S> transpose()
	{
		mat<C, R, S> out;
		MAT_TRANSPOSE(S, R, C, m, out);
	return out;
	}

	vec<C, S>& operator[](size_t r) { return m[r]; }

	const vec<C, S>& operator[](size_t r) const { return m[r]; }

	mat<R, C, S> operator+ (const mat<R, C, S>& M)
	{
		mat<R, C, S> out;
		MAT_ADD(S, R, C, out, m, M.m);
		return out;
	}

	mat<R, C, S> operator- (const mat<R, C, S>& M)
	{
		mat<R, C, S> out;
		MAT_SUB(S, R, C, out, m, M.m);
		return out;
	}

	template<size_t O>
	mat<R, O, S> operator* (const mat<C, O, S>& N)
	{
		mat<R, O, S> out;
		MAT_MUL(S, R, C, C, O, out.m, m, N.m);
		return out;
	}

	vec<R, S> operator* (const vec<C, S>& V)
	{
		vec<R, S> out = {};
		for (size_t r = 0; r < R; r++)
		for (size_t c = 0; c < C; c++)
		{
			out[r] += m[r][c] * V[c];
		}

		return out;
	}

	const S* ptr() const { return m[0].v; }

	static mat<4, 4> look_at(const vec<3>& position, const vec<3>& forward, const vec<3>& up)
	{
		const auto r = vec<3>::cross(forward, up);
		const auto u = up;
		const auto t = vec<3>::cross(r, forward).unit();
		const auto f = forward;
		const auto p = position;

		mat<4, 4> ori = {
			{ r[0], t[0], f[0], 0 },
			{ r[1], t[1], f[1], 0 },
			{ r[2], t[2], f[2], 0 },
			{    0,    0,    0, 1 }
		};

		mat<4, 4> trans = translation(p);

		return trans * ori;
	}

	static mat<4, 4> rotation(vec<3> axis, float angle)
	{
		const auto a = axis;
		const auto c = cosf(angle);
		const auto s = sinf(angle);
		const auto omc = 1 - c;

		return {
			{c+a[0]*a[0]*omc,      a[1]*a[0]*omc+a[2]*s, a[2]*a[0]*omc-a[1]*s, 0},
			{a[0]*a[1]*omc-a[2]*s, c+a[1]*a[1]*omc,      a[2]*a[1]*omc+a[0]*s, 0},
			{a[0]*a[2]*omc+a[1]*s, a[1]*a[2]*omc-a[0]*s, c+a[2]*a[2]*omc,      0},
			{                   0,                    0,                    0, 1}
		};
	}

	static mat<4, 4> scale(vec<3> t)
	{
		return {
			{ t[0],    0,     0,    0    },
			{    0,  t[1],    0,    0    },
			{    0,    0,  t[2],    0    },
			{    0,    0,     0,    1.   }
		};
	}

	static mat<4, 4> translation(vec<3> t)
	{
		return {
			{    1,    0,    0,    0    },
			{    0,    1,    0,    0    },
			{    0,    0,    1,    0    },
			{  t[0], t[1], t[2],   1.   }
		};
	}

	static mat<4, 4> perspective(S near, S far, S fov, S aspect)
	{
		const auto a = tanf(M_PI * 0.5f - 0.5f * fov);
		const auto fsn = far - near;
		const auto fpn = far + near;
		const auto ftn = far * near;

		return {
			{  a/aspect,         0,          0,         0 },
			{         0,         a,          0,         0 },
			{         0,         0,   -fpn/fsn,        -1 },
			{         0,         0, -2*ftn/fsn,         0 }
		};
	}

	static mat<4, 4> orthographic(S near, S far, S left, S right, S top, S bottom)
	{
		const auto rml = right - left;
		const auto rpl = right + left;
		const auto tmb = top - bottom;
		const auto tpb = top + bottom;
		const auto fmn = far - near;
		const auto fpn = far + near;

		return {
			{2/rml,     0,      0,     0},
			{    0, 2/tmb,      0,     0},
			{    0,     0, -2/fmn,     0},
			{    0,     0,      0,     1},
		};
	}

	vec<C, S> m[R];
};

struct quat : public vec<4>
{
    quat() : vec({ 0, 0, 0, 1 })
    {
        // NOP
    }

    quat(const float* v) : vec({ v[0], v[1], v[2], v[3] })
    {
        // NOP
    }

    quat(float x, float y, float z, float w) : vec({ x, y, z, w })
    {
        // NOP
    }

    quat(vec<4> v) : vec(v)
    {
        // NOP
    }


    quat operator*(quat const& other) const
    {
        auto t3 = this->slice<3>(0);
        auto o3 = other.slice<3>(0);

        auto r = vec::cross(t3, o3);
        auto w = t3 * other[3];
        r += w;
        w = o3 * this->v[3];
        r += w;

        return {
            r[0], r[1], r[2],
            this->v[3] * other.v[3] - t3.dot(o3)
        };
    }


    quat operator*(float s) const
    {
        return { slice<4>(0) * s };
    }


    quat& operator*=(quat const& other)
    {
        *this = *this * std::move(other);
        return *this;
    }

    quat conjugate() const
    {
<<<<<<< HEAD
	mat<R, C, S> m;
	MAT_IDENTITY(R, m);
	return m;
=======
        auto& q = *this;
        return { -q[0], -q[1], -q[2], q[3] };
>>>>>>> f00ec927
    }

    quat inverse() const
    {
        auto inv = conjugate();
        auto mag2 = dot(*this);
        static_cast<vec<4>>(inv) /= mag2;
        return inv;
    }

    inline float rotational_difference(quat const& q) const
    {
        auto q_d = q * this->inverse();
        return 2 * atan2(q_d.slice<3>(0).magnitude(), fabsf(q_d[3]));
    }


    quat slerp_to(quat const& p1, float t) const
    {
<<<<<<< HEAD
    	mat<C, R, S> out;
    	MAT_TRANSPOSE(R, C, m, out);
	return out;	
=======
        const auto& p0 = *this;
        auto W = rotational_difference(p1);
        auto sin_W = sin(W);
        if (sin_W < 0.0001f) { sin_W = 0.0001f; }
        return p0 * (sin((1 - t) * W) / sin_W) + p1 * (sin(t * W) / sin_W);
>>>>>>> f00ec927
    }

    vec<3> rotate(vec<3> const& v) const
    {
        auto q_xyz = this->slice<3>(0);

        auto t = vec::cross(q_xyz, v);
        t *= 2;

        auto u = vec::cross(q_xyz, t);
        t *= this->v[3];

        return v + t + u;
    }

    inline mat<4, 4> to_matrix() const
    {
<<<<<<< HEAD
    	mat<R, C, S> out;
    	MAT_ADD(R, C, out, m, M.m);
    	return out;
=======
        auto v = static_cast<vec<4>>(*this);
        auto a = v[3], b = v[0], c = v[1], d = v[2];
        auto a2 = a * a, b2 = b * b, c2 = c * c, d2 = d * d;

        return {
            { a2 + b2 - c2 - d2, 2 * (b*c - a*d)  , 2 * (b*d + a*c)  , 0},
            { 2 * (b*c + a*d)  , a2 - b2 + c2 - d2, 2 * (c*d - a*b)  , 0},
            { 2 * (b*d - a*c)  , 2 * (c*d + a*b)  , a2 - b2 - c2 + d2, 0},
            { 0                , 0                , 0                , 1},
        };
>>>>>>> f00ec927
    }

    template <class S>
    vec<3, S> to_roll_pitch_yaw()
    {
<<<<<<< HEAD
    	mat<R, C, S> out;
    	MAT_SUB(R, C, out, m, M.m);
    	return out;
=======
        S roll, pitch, yaw;
        // roll (x-axis rotation)
        S sinr_cosp = +2.0 * (v[3] * v[0] + v[1] * v[2]);
        S cosr_cosp = +1.0 - 2.0 * (v[0] * v[0] + v[1] * v[1]);
        roll = atan2(sinr_cosp, cosr_cosp);

        // pitch (y-axis rotation)
        S sinp = +2.0 * (v[3] * v[1] - v[2] * v[0]);
        if (fabs(sinp) >= 1)
        {
            pitch = copysign(M_PI / 2, sinp); // use 90 degrees if out of range
        }
        else
        {
            pitch = asin(sinp);
        }

        // yaw (z-axis rotation)
        S siny_cosp = +2.0 * (v[3] * v[2] + v[0] * v[1]);
        S cosy_cosp = +1.0 - 2.0 * (v[1] * v[1] + v[2] * v[2]);
        yaw = atan2(siny_cosp, cosy_cosp);

        return { roll, pitch, yaw };
>>>>>>> f00ec927
    }

    static quat from_matrix(const mat<4, 4>& m)
    {
<<<<<<< HEAD
    	mat<R, O, S> out;
    	MAT_MUL(R, C, C, O, out.m, m, N.m);
    	return out;
    }

    inline mat<R, C, S> operator*(const S s)
    {
    	mat<R, C, S> out;
    	MAT_MUL_E(R, C, out.m, m, s);
    	return out;
    }

    inline mat<R, C, S>& operator*=(const S s)
    {
    	MAT_MUL_E(R, C, m, m, s);
    	return *this;
    }

	vec<C, S> m[R];
=======
    	quat q;
		auto tr = m[0][0] + m[1][1] + m[2][2];

		if (tr > 0)
		{ 
			auto s = sqrt(tr+1.0) * 2; // s=4*qw 
			q[3] = 0.25 * s;
			q[0] = (m[2][1] - m[1][2]) / s;
			q[1] = (m[0][2] - m[2][0]) / s; 
			q[2] = (m[1][0] - m[0][1]) / s; 
		}
		else if ((m[0][0] > m[1][1])&&(m[0][0] > m[2][2]))
		{ 
			auto s = sqrt(1.0 + m[0][0] - m[1][1] - m[2][2]) * 2; // s=4*q[0] 
			q[3] = (m[2][1] - m[1][2]) / s;
			q[0] = 0.25 * s;
			q[1] = (m[0][1] + m[1][0]) / s; 
			q[2] = (m[0][2] + m[2][0]) / s; 
		}
		else if (m[1][1] > m[2][2])
		{ 
			auto s = sqrt(1.0 + m[1][1] - m[0][0] - m[2][2]) * 2; // s=4*q[1]
			q[3] = (m[0][2] - m[2][0]) / s;
			q[0] = (m[0][1] + m[1][0]) / s; 
			q[1] = 0.25 * s;
			q[2] = (m[1][2] + m[2][1]) / s; 
		}
		else
		{ 
			auto s = sqrt(1.0 + m[2][2] - m[0][0] - m[1][1]) * 2; // s=4*q[2]
			q[3] = (m[1][0] - m[0][1]) / s;
			q[0] = (m[0][2] + m[2][0]) / s;
			q[1] = (m[1][2] + m[2][1]) / s;
			q[2] = 0.25 * s;
		}

		return q;
    }

    static quat from_axis_angle(vec<3> axis, float angle)
    {
        auto a_2 = angle / 2;
        auto a = sinf(a_2);

        axis *= a;

        return { axis[0], axis[1], axis[2], cosf(a_2) };
    }
>>>>>>> f00ec927
};

} // namespace xmath end
#endif
#endif<|MERGE_RESOLUTION|>--- conflicted
+++ resolved
@@ -192,7 +192,6 @@
  */
 #define MAT_MUL(m_R, m_C, n_R, n_C, r, m, n)\
 {\
-<<<<<<< HEAD
     for (int __row = (m_R); __row--;)\
     for (int __col = (n_C); __col--;)\
     {\
@@ -202,16 +201,6 @@
             (r)[__row][__col] += (m)[__row][__i] * (n)[__i][__col];\
         }\
     }\
-=======
-	for (int __row = (m_R); __row--;)\
-	for (int __col = (n_C); __col--;)\
-	{\
-		for (int __i = (m_C); __i--;)\
-		{\
-			(r)[__row][__col] += (m)[__row][__i] * (n)[__i][__col];\
-		}\
-	}\
->>>>>>> f00ec927
 }\
 
 
@@ -268,7 +257,6 @@
  */
 #define MAT_MUL_VEC(m_R, m_C, r, m, v)\
 {\
-<<<<<<< HEAD
     for (int __row = (m_R); __row--;)\
     { \
     	(r)[__row] = 0;\
@@ -277,16 +265,6 @@
 	        (r)[__row] += (m)[__row][__col] * (n)[__col];\
 	    }\
     }\
-=======
-	for (TYPE __row = (m_R); __row--;)\
-	{ \
-		(r)[__row] = 0;\
-		for (TYPE __col = (n_C); __col--;)\
-		{\
-			(r)[__row] += (m)[__row][__col] * (n)[__col];\
-		}\
-	{\
->>>>>>> f00ec927
 }\
 
 
@@ -302,7 +280,6 @@
  */
 #define MAT_MUL_E(m_R, m_C, r, m, s)\
 {\
-<<<<<<< HEAD
     for (int __row = (m_R); __row--;)\
     {\
 	    for (int __col = (m_C); __col--;)\
@@ -310,15 +287,6 @@
 	        (r)[__row][__col] = (m)[__row][__col] * (s);\
 	    }\
     }\
-=======
-	for (TYPE __row = (m_R); __row--;)\
-	{ \
-		for (TYPE __col = (n_C); __col--;)\
-		{\
-			(r)[__row][__col] = (m)[__row][__col] * (s);\
-		}\
-	{\
->>>>>>> f00ec927
 }\
 
 
@@ -333,7 +301,6 @@
  */
 #define MAT_ADD_E(m_R, m_C, r, m, n)\
 {\
-<<<<<<< HEAD
     for (int __row = (m_R); __row--;)\
     { \
 	    for (int __col = (m_C); __col--;)\
@@ -341,15 +308,6 @@
 	        (r)[__row][__col] = (m)[__row][__col] + (n)[__row][__col];\
 	    }\
     }\
-=======
-	for (TYPE __row = (m_R); __row--;)\
-	{ \
-		for (TYPE __col = (n_C); __col--;)\
-		{\
-			(r)[__row][__col] = (m)[__row][__col] + (n)[__row][__col];\
-		}\
-	{\
->>>>>>> f00ec927
 }\
 
 
@@ -364,7 +322,6 @@
  */
 #define MAT_SUB_E(m_R, m_C, r, m, n)\
 {\
-<<<<<<< HEAD
     for (int __row = (m_R); __row--;)\
     { \
 	    for (int __col = (m_C); __col--;)\
@@ -372,15 +329,6 @@
 	        (r)[__row][__col] = (m)[__row][__col] + (n)[__row][__col];\
 	    }\
     }\
-=======
-	for (TYPE __row = (m_R); __row--;)\
-	{ \
-		for (TYPE __col = (n_C); __col--;)\
-		{\
-			(r)[__row][__col] = (m)[__row][__col] + (n)[__row][__col];\
-		}\
-	{\
->>>>>>> f00ec927
 }\
 
 
@@ -540,19 +488,11 @@
 static inline void mat_transpose(size_t r, size_t c, const XMTYPE in[r][c], XMTYPE out[c][r])
 { MAT_TRANSPOSE(r, c, in, out) }
 
-<<<<<<< HEAD
 static inline void mat_mul(size_t m_R, size_t m_C,  size_t n_R, size_t n_C, XMTYPE r[m_R][n_C], const XMTYPE m[m_R][m_C], const XMTYPE n[n_R][n_C]) 
 { MAT_MUL(m_R, m_C, n_R, n_C, r, m, n) }
 
 static inline void mat_add(size_t m_R, size_t m_C, XMTYPE r[m_R][m_C], const XMTYPE m[m_R][m_C], const XMTYPE n[m_R][m_C]) 
 { MAT_ADD(m_R, m_C, r, m, n) }
-=======
-static inline void mat_mul(size_t m_R, size_t m_C,  size_t n_R, size_t n_C, XMTYPE r[m_R][n_C], const XMTYPE m[m_R][m_C], const XMTYPE n[n_R][n_C])
-{ MAT_MUL(XMTYPE, m_R, m_C, n_R, n_C, r, m, n) }
-
-static inline void mat_add(size_t m_R, size_t m_C, XMTYPE r[m_R][m_C], const XMTYPE m[m_R][m_C], const XMTYPE n[m_R][m_C])
-{ MAT_ADD(XMTYPE, m_R, m_C, r, m, n) }
->>>>>>> f00ec927
 
 static inline void mat_sub(size_t m_R, size_t m_C, XMTYPE r[m_R][m_C], const XMTYPE m[m_R][m_C], const XMTYPE n[m_R][m_C])
 { MAT_SUB(m_R, m_C, r, m, n) }
@@ -902,6 +842,13 @@
 		return out;
 	}
 
+  inline mat<R, C, S> operator*(const S s)
+  {
+    mat<R, C, S> out;
+    MAT_MUL_E(R, C, out.m, m, s);
+    return out;
+  }
+  
 	vec<R, S> operator* (const vec<C, S>& V)
 	{
 		vec<R, S> out = {};
@@ -914,6 +861,12 @@
 		return out;
 	}
 
+  inline mat<R, C, S>& operator*=(const S s)
+  {
+    MAT_MUL_E(R, C, m, m, s);
+    return *this;
+  }
+  
 	const S* ptr() const { return m[0].v; }
 
 	static mat<4, 4> look_at(const vec<3>& position, const vec<3>& forward, const vec<3>& up)
@@ -1061,14 +1014,8 @@
 
     quat conjugate() const
     {
-<<<<<<< HEAD
-	mat<R, C, S> m;
-	MAT_IDENTITY(R, m);
-	return m;
-=======
         auto& q = *this;
         return { -q[0], -q[1], -q[2], q[3] };
->>>>>>> f00ec927
     }
 
     quat inverse() const
@@ -1088,17 +1035,11 @@
 
     quat slerp_to(quat const& p1, float t) const
     {
-<<<<<<< HEAD
-    	mat<C, R, S> out;
-    	MAT_TRANSPOSE(R, C, m, out);
-	return out;	
-=======
         const auto& p0 = *this;
         auto W = rotational_difference(p1);
         auto sin_W = sin(W);
         if (sin_W < 0.0001f) { sin_W = 0.0001f; }
         return p0 * (sin((1 - t) * W) / sin_W) + p1 * (sin(t * W) / sin_W);
->>>>>>> f00ec927
     }
 
     vec<3> rotate(vec<3> const& v) const
@@ -1116,11 +1057,6 @@
 
     inline mat<4, 4> to_matrix() const
     {
-<<<<<<< HEAD
-    	mat<R, C, S> out;
-    	MAT_ADD(R, C, out, m, M.m);
-    	return out;
-=======
         auto v = static_cast<vec<4>>(*this);
         auto a = v[3], b = v[0], c = v[1], d = v[2];
         auto a2 = a * a, b2 = b * b, c2 = c * c, d2 = d * d;
@@ -1131,17 +1067,11 @@
             { 2 * (b*d - a*c)  , 2 * (c*d + a*b)  , a2 - b2 - c2 + d2, 0},
             { 0                , 0                , 0                , 1},
         };
->>>>>>> f00ec927
     }
 
     template <class S>
     vec<3, S> to_roll_pitch_yaw()
     {
-<<<<<<< HEAD
-    	mat<R, C, S> out;
-    	MAT_SUB(R, C, out, m, M.m);
-    	return out;
-=======
         S roll, pitch, yaw;
         // roll (x-axis rotation)
         S sinr_cosp = +2.0 * (v[3] * v[0] + v[1] * v[2]);
@@ -1165,32 +1095,10 @@
         yaw = atan2(siny_cosp, cosy_cosp);
 
         return { roll, pitch, yaw };
->>>>>>> f00ec927
     }
 
     static quat from_matrix(const mat<4, 4>& m)
     {
-<<<<<<< HEAD
-    	mat<R, O, S> out;
-    	MAT_MUL(R, C, C, O, out.m, m, N.m);
-    	return out;
-    }
-
-    inline mat<R, C, S> operator*(const S s)
-    {
-    	mat<R, C, S> out;
-    	MAT_MUL_E(R, C, out.m, m, s);
-    	return out;
-    }
-
-    inline mat<R, C, S>& operator*=(const S s)
-    {
-    	MAT_MUL_E(R, C, m, m, s);
-    	return *this;
-    }
-
-	vec<C, S> m[R];
-=======
     	quat q;
 		auto tr = m[0][0] + m[1][1] + m[2][2];
 
@@ -1239,7 +1147,6 @@
 
         return { axis[0], axis[1], axis[2], cosf(a_2) };
     }
->>>>>>> f00ec927
 };
 
 } // namespace xmath end
